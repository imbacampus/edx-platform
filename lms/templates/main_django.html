--- conflicted
+++ resolved
@@ -32,7 +32,6 @@
 </head>
 
 <body class="{% block bodyclass %}{% endblock %} lang_{{LANGUAGE_CODE}}">
-<<<<<<< HEAD
   <a class="nav-skip" href="#content">{% trans "Skip to this view's content" %}</a>
   {% if FEATURES.USE_CUSTOM_THEME %}
     {% include "theme-header.html" %}
@@ -40,12 +39,7 @@
     {% include "navigation.html" %}
   {% endif %}
 
-  <section class="content-wrapper" id="content">
-=======
-  <a class="nav-skip" href="{% block nav_skip %}#content{% endblock %}">{% trans "Skip to this view's content" %}</a>
-  {% include "navigation.html" %}
   <div class="content-wrapper" id="content">
->>>>>>> 9d850eec
     {% block body %}{% endblock %}
     {% block bodyextra %}{% endblock %}
   </div>
