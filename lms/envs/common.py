--- conflicted
+++ resolved
@@ -56,13 +56,9 @@
     'SUBDOMAIN_COURSE_LISTINGS' : False,
 
     'ENABLE_TEXTBOOK' : True,
-<<<<<<< HEAD
-    'ENABLE_DISCUSSION' : True,
     'ENABLE_SYLLABUS' : True,
-=======
     'ENABLE_DISCUSSION' : False,
     'ENABLE_DISCUSSION_SERVICE': True,
->>>>>>> db3633ee
 
     'ENABLE_SQL_TRACKING_LOGS': False,
     'ENABLE_LMS_MIGRATION': False,
