--- conflicted
+++ resolved
@@ -82,17 +82,13 @@
         if cohorted_discussions is not None:
             d["cohorted_discussions"] = [to_id(name)
                                          for name in cohorted_discussions]
-<<<<<<< HEAD
-        course.cohort_config = d
-=======
 
         if auto_cohort is not None:
             d["auto_cohort"] = auto_cohort
         if auto_cohort_groups is not None:
             d["auto_cohort_groups"] = auto_cohort_groups
 
-        course.metadata["cohort_config"] = d
->>>>>>> 9d2a2cbc
+        course.cohort_config = d
 
 
     def setUp(self):
@@ -172,7 +168,7 @@
 
         self.assertEquals(get_cohort(user3, course.id), None,
                           "No groups->no auto-cohorting")
-        
+
         # Now make it different
         self.config_course_cohorts(course, [], cohorted=True,
                                    auto_cohort=True,
