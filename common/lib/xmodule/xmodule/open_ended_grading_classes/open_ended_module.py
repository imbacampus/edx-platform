"""
A Self Assessment module that allows students to write open-ended responses,
submit, then see a rubric and rate themselves.  Persists student supplied
hints, answers, and assessment judgment (currently only correct/incorrect).
Parses xml definition file--see below for exact format.
"""

import json
import logging
from lxml import etree
import capa.xqueue_interface as xqueue_interface

from xmodule.capa_module import ComplexEncoder
from xmodule.editing_module import EditingDescriptor
from xmodule.progress import Progress
from xmodule.stringify import stringify_children
from xmodule.xml_module import XmlDescriptor
from capa.util import *
import openendedchild

from numpy import median

from datetime import datetime

from .combined_open_ended_rubric import CombinedOpenEndedRubric

log = logging.getLogger("mitx.courseware")


class OpenEndedModule(openendedchild.OpenEndedChild):
    """
    The open ended module supports all external open ended grader problems.
    Sample XML file:
    <openended min_score_to_attempt="1" max_score_to_attempt="1">
        <openendedparam>
            <initial_display>Enter essay here.</initial_display>
            <answer_display>This is the answer.</answer_display>
            <grader_payload>{"grader_settings" : "ml_grading.conf", "problem_id" : "6.002x/Welcome/OETest"}</grader_payload>
        </openendedparam>
    </openended>
    """

    TEMPLATE_DIR = "combinedopenended/openended"

    def setup_response(self, system, location, definition, descriptor):
        """
        Sets up the response type.
        @param system: Modulesystem object
        @param location: The location of the problem
        @param definition: The xml definition of the problem
        @param descriptor: The OpenEndedDescriptor associated with this
        @return: None
        """
        oeparam = definition['oeparam']

        self.url = definition.get('url', None)
        self.queue_name = definition.get('queuename', self.DEFAULT_QUEUE)
        self.message_queue_name = definition.get('message-queuename', self.DEFAULT_MESSAGE_QUEUE)

        # This is needed to attach feedback to specific responses later
        self.submission_id = None
        self.grader_id = None

        error_message = "No {0} found in problem xml for open ended problem. Contact the learning sciences group for assistance."
        if oeparam is None:
            # This is a staff_facing_error
            raise ValueError(error_message.format('oeparam'))
        if self.child_prompt is None:
            raise ValueError(error_message.format('prompt'))
        if self.child_rubric is None:
            raise ValueError(error_message.format('rubric'))

        self._parse(oeparam, self.child_prompt, self.child_rubric, system)

        if self.child_created is True and self.child_state == self.ASSESSING:
            self.child_created = False
            self.send_to_grader(self.latest_answer(), system)
            self.child_created = False

    def _parse(self, oeparam, prompt, rubric, system):
        '''
        Parse OpenEndedResponse XML:
            self.initial_display
            self.payload - dict containing keys --
            'grader' : path to grader settings file, 'problem_id' : id of the problem

            self.answer - What to display when show answer is clicked
        '''
        # Note that OpenEndedResponse is agnostic to the specific contents of grader_payload
        prompt_string = stringify_children(prompt)
        rubric_string = stringify_children(rubric)
        self.child_prompt = prompt_string
        self.child_rubric = rubric_string

        grader_payload = oeparam.find('grader_payload')
        grader_payload = grader_payload.text if grader_payload is not None else ''

        # Update grader payload with student id.  If grader payload not json, error.
        try:
            parsed_grader_payload = json.loads(grader_payload)
            # NOTE: self.system.location is valid because the capa_module
            # __init__ adds it (easiest way to get problem location into
            # response types)
        except TypeError, ValueError:
            # This is a dev_facing_error
            log.exception(
                "Grader payload from external open ended grading server is not a json object! Object: {0}".format(
                    grader_payload))

        self.initial_display = find_with_default(oeparam, 'initial_display', '')
        self.answer = find_with_default(oeparam, 'answer_display', 'No answer given.')

        parsed_grader_payload.update({
            'location': self.location_string,
            'course_id': system.course_id,
            'prompt': prompt_string,
            'rubric': rubric_string,
            'initial_display': self.initial_display,
            'answer': self.answer,
            'problem_id': self.display_name,
            'skip_basic_checks': self.skip_basic_checks,
        })
        updated_grader_payload = json.dumps(parsed_grader_payload)

        self.payload = {'grader_payload': updated_grader_payload}

    def skip_post_assessment(self, get, system):
        """
        Ajax function that allows one to skip the post assessment phase
        @param get: AJAX dictionary
        @param system: ModuleSystem
        @return: Success indicator
        """
        self.child_state = self.DONE
        return {'success': True}

    def message_post(self, get, system):
        """
        Handles a student message post (a reaction to the grade they received from an open ended grader type)
        Returns a boolean success/fail and an error message
        """

        event_info = dict()
        event_info['problem_id'] = self.location_string
        event_info['student_id'] = system.anonymous_student_id
        event_info['survey_responses'] = get

        survey_responses = event_info['survey_responses']
        for tag in ['feedback', 'submission_id', 'grader_id', 'score']:
            if tag not in survey_responses:
                # This is a student_facing_error
                return {'success': False,
                        'msg': "Could not find needed tag {0} in the survey responses.  Please try submitting again.".format(
                            tag)}
        try:
            submission_id = int(survey_responses['submission_id'])
            grader_id = int(survey_responses['grader_id'])
            feedback = str(survey_responses['feedback'].encode('ascii', 'ignore'))
            score = int(survey_responses['score'])
        except:
<<<<<<< HEAD
            # This is a dev_facing_error
            error_message = ("Could not parse submission id, grader id, "
                             "or feedback from message_post ajax call.  Here is the message data: {0}".format(
                survey_responses))
=======
            #This is a dev_facing_error
            error_message = (
                "Could not parse submission id, grader id, "
                "or feedback from message_post ajax call.  "
                "Here is the message data: {0}".format(survey_responses)
            )
>>>>>>> f0bd73b2
            log.exception(error_message)
            # This is a student_facing_error
            return {'success': False, 'msg': "There was an error saving your feedback.  Please contact course staff."}

        qinterface = system.xqueue['interface']
        qtime = datetime.strftime(datetime.now(), xqueue_interface.dateformat)
        anonymous_student_id = system.anonymous_student_id
        queuekey = xqueue_interface.make_hashkey(str(system.seed) + qtime +
                                                 anonymous_student_id +
                                                 str(len(self.child_history)))

        xheader = xqueue_interface.make_xheader(
            lms_callback_url=system.xqueue['construct_callback'](),
            lms_key=queuekey,
            queue_name=self.message_queue_name
        )

        student_info = {
            'anonymous_student_id': anonymous_student_id,
            'submission_time': qtime,
        }
        contents = {
            'feedback': feedback,
            'submission_id': submission_id,
            'grader_id': grader_id,
            'score': score,
            'student_info': json.dumps(student_info),
        }

        (error, msg) = qinterface.send_to_queue(
            header=xheader,
            body=json.dumps(contents)
        )

        # Convert error to a success value
        success = True
        if error:
            success = False

        self.child_state = self.DONE

        # This is a student_facing_message
        return {'success': success, 'msg': "Successfully submitted your feedback."}

    def send_to_grader(self, submission, system):
        """
        Send a given submission to the grader, via the xqueue
        @param submission: The student submission to send to the grader
        @param system: Modulesystem
        @return: Boolean true (not useful right now)
        """

        # Prepare xqueue request
        #------------------------------------------------------------

        qinterface = system.xqueue['interface']
        qtime = datetime.strftime(datetime.now(), xqueue_interface.dateformat)

        anonymous_student_id = system.anonymous_student_id

        # Generate header
        queuekey = xqueue_interface.make_hashkey(str(system.seed) + qtime +
                                                 anonymous_student_id +
                                                 str(len(self.child_history)))

        xheader = xqueue_interface.make_xheader(
            lms_callback_url=system.xqueue['construct_callback'](),
            lms_key=queuekey,
            queue_name=self.queue_name
        )

        contents = self.payload.copy()

        # Metadata related to the student submission revealed to the external grader
        student_info = {
            'anonymous_student_id': anonymous_student_id,
            'submission_time': qtime,
        }

        # Update contents with student response and student info
        contents.update({
            'student_info': json.dumps(student_info),
            'student_response': submission,
            'max_score': self.max_score(),
        })

        # Submit request. When successful, 'msg' is the prior length of the queue
        qinterface.send_to_queue(
            header=xheader,
            body=json.dumps(contents)
        )

        # State associated with the queueing request
        queuestate = {
            'key': queuekey,
            'time': qtime,
        }
        return True

    def _update_score(self, score_msg, queuekey, system):
        """
        Called by xqueue to update the score
        @param score_msg: The message from xqueue
        @param queuekey: The key sent by xqueue
        @param system: Modulesystem
        @return: Boolean True (not useful currently)
        """
        new_score_msg = self._parse_score_msg(score_msg, system)
        if not new_score_msg['valid']:
            new_score_msg['feedback'] = 'Invalid grader reply. Please contact the course staff.'

        self.record_latest_score(new_score_msg['score'])
        self.record_latest_post_assessment(score_msg)
        self.child_state = self.POST_ASSESSMENT

        return True

    def get_answers(self):
        """
        Gets and shows the answer for this problem.
        @return: Answer html
        """
        anshtml = '<span class="openended-answer"><pre><code>{0}</code></pre></span>'.format(self.answer)
        return {self.answer_id: anshtml}

    def get_initial_display(self):
        """
        Gets and shows the initial display for the input box.
        @return: Initial display html
        """
        return {self.answer_id: self.initial_display}

    def _convert_longform_feedback_to_html(self, response_items):
        """
        Take in a dictionary, and return html strings for display to student.
        Input:
            response_items: Dictionary with keys success, feedback.
                if success is True, feedback should be a dictionary, with keys for
                   types of feedback, and the corresponding feedback values.
                if success is False, feedback is actually an error string.

                NOTE: this will need to change when we integrate peer grading, because
                that will have more complex feedback.

        Output:
            String -- html that can be displayincorrect-icon.pnged to the student.
        """

        # We want to display available feedback in a particular order.
        # This dictionary specifies which goes first--lower first.
<<<<<<< HEAD
        priorities = {  # These go at the start of the feedback
                      'spelling': 0,
                      'grammar': 1,
                      # needs to be after all the other feedback
                      'markup_text': 3}
=======
        priorities = {
            # These go at the start of the feedback
            'spelling': 0,
            'grammar': 1,
            # needs to be after all the other feedback
            'markup_text': 3
        }
>>>>>>> f0bd73b2
        do_not_render = ['topicality', 'prompt-overlap']

        default_priority = 2

        def get_priority(elt):
            """
            Args:
                elt: a tuple of feedback-type, feedback
            Returns:
                the priority for this feedback type
            """
            return priorities.get(elt[0], default_priority)

        def encode_values(feedback_type, value):
            feedback_type = str(feedback_type).encode('ascii', 'ignore')
            if not isinstance(value, basestring):
                value = str(value)
            value = value.encode('ascii', 'ignore')
            return feedback_type, value

        def format_feedback(feedback_type, value):
            feedback_type, value = encode_values(feedback_type, value)
            feedback = """
            <div class="{feedback_type}">
            {value}
            </div>
            """.format(feedback_type=feedback_type, value=value)
            return feedback

        def format_feedback_hidden(feedback_type, value):
            feedback_type, value = encode_values(feedback_type, value)
            feedback = """
            <input class="{feedback_type}" type="hidden" value="{value}" />
            """.format(feedback_type=feedback_type, value=value)
            return feedback

        # TODO (vshnayder): design and document the details of this format so
        # that we can do proper escaping here (e.g. are the graders allowed to
        # include HTML?)

        for tag in ['success', 'feedback', 'submission_id', 'grader_id']:
            if tag not in response_items:
                # This is a student_facing_error
                return format_feedback('errors', 'Error getting feedback from grader.')

        feedback_items = response_items['feedback']
        try:
            feedback = json.loads(feedback_items)
        except (TypeError, ValueError):
            # This is a dev_facing_error
            log.exception("feedback_items from external open ended grader have invalid json {0}".format(feedback_items))
            # This is a student_facing_error
            return format_feedback('errors', 'Error getting feedback from grader.')

        if response_items['success']:
            if len(feedback) == 0:
                # This is a student_facing_error
                return format_feedback('errors', 'No feedback available from grader.')

            for tag in do_not_render:
                if tag in feedback:
                    feedback.pop(tag)

            feedback_lst = sorted(feedback.items(), key=get_priority)
            feedback_list_part1 = u"\n".join(format_feedback(k, v) for k, v in feedback_lst)
        else:
            # This is a student_facing_error
            feedback_list_part1 = format_feedback('errors', response_items['feedback'])

        feedback_list_part2 = (u"\n".join([format_feedback_hidden(feedback_type, value)
                                           for feedback_type, value in response_items.items()
                                           if feedback_type in ['submission_id', 'grader_id']]))

        return u"\n".join([feedback_list_part1, feedback_list_part2])

    def _format_feedback(self, response_items, system):
        """
        Input:
            Dictionary called feedback.  Must contain keys seen below.
        Output:
            Return error message or feedback template
        """

        rubric_feedback = ""
        feedback = self._convert_longform_feedback_to_html(response_items)
        rubric_scores = []
        if response_items['rubric_scores_complete'] is True:
            rubric_renderer = CombinedOpenEndedRubric(system, True)
            rubric_dict = rubric_renderer.render_rubric(response_items['rubric_xml'])
            success = rubric_dict['success']
            rubric_feedback = rubric_dict['html']
            rubric_scores = rubric_dict['rubric_scores']

        if not response_items['success']:
            return system.render_template(
                "{0}/open_ended_error.html".format(self.TEMPLATE_DIR),
                {'errors': feedback}
            )

        feedback_template = system.render_template("{0}/open_ended_feedback.html".format(self.TEMPLATE_DIR), {
            'grader_type': response_items['grader_type'],
            'score': "{0} / {1}".format(response_items['score'], self.max_score()),
            'feedback': feedback,
            'rubric_feedback': rubric_feedback
        })

        return feedback_template, rubric_scores

    def _parse_score_msg(self, score_msg, system, join_feedback=True):
        """
         Grader reply is a JSON-dump of the following dict
           { 'correct': True/False,
             'score': Numeric value (floating point is okay) to assign to answer
             'msg': grader_msg
             'feedback' : feedback from grader
             'grader_type': what type of grader resulted in this score
             'grader_id': id of the grader
             'submission_id' : id of the submission
             'success': whether or not this submission was successful
             'rubric_scores': a list of rubric scores
             'rubric_scores_complete': boolean if rubric scores are complete
             'rubric_xml': the xml of the rubric in string format
             }

        Returns (valid_score_msg, correct, score, msg):
            valid_score_msg: Flag indicating valid score_msg format (Boolean)
            correct:         Correctness of submission (Boolean)
            score:           Points to be assigned (numeric, can be float)
        """
        fail = {
            'valid': False,
            'score': 0,
            'feedback': '',
            'rubric_scores': [[0]],
            'grader_types': [''],
            'feedback_items': [''],
            'feedback_dicts': [{}],
            'grader_ids': [0],
            'submission_ids': [0],
        }
        try:
            score_result = json.loads(score_msg)
        except (TypeError, ValueError):
            # This is a dev_facing_error
            error_message = ("External open ended grader message should be a JSON-serialized dict."
                             " Received score_msg = {0}".format(score_msg))
            log.error(error_message)
            fail['feedback'] = error_message
            return fail

        if not isinstance(score_result, dict):
            # This is a dev_facing_error
            error_message = ("External open ended grader message should be a JSON-serialized dict."
                             " Received score_result = {0}".format(score_result))
            log.error(error_message)
            fail['feedback'] = error_message
            return fail

        for tag in ['score', 'feedback', 'grader_type', 'success', 'grader_id', 'submission_id']:
            if tag not in score_result:
                # This is a dev_facing_error
                error_message = ("External open ended grader message is missing required tag: {0}"
                                 .format(tag))
                log.error(error_message)
                fail['feedback'] = error_message
                return fail
                # This is to support peer grading
        if isinstance(score_result['score'], list):
            feedback_items = []
            rubric_scores = []
            grader_types = []
            feedback_dicts = []
            grader_ids = []
            submission_ids = []
            for i in xrange(0, len(score_result['score'])):
                new_score_result = {
                    'score': score_result['score'][i],
                    'feedback': score_result['feedback'][i],
                    'grader_type': score_result['grader_type'],
                    'success': score_result['success'],
                    'grader_id': score_result['grader_id'][i],
                    'submission_id': score_result['submission_id'],
                    'rubric_scores_complete': score_result['rubric_scores_complete'][i],
                    'rubric_xml': score_result['rubric_xml'][i],
                }
                feedback_template, rubric_score = self._format_feedback(new_score_result, system)
                feedback_items.append(feedback_template)
                rubric_scores.append(rubric_score)
                grader_types.append(score_result['grader_type'])
                try:
                    feedback_dict = json.loads(score_result['feedback'][i])
                except Exception:
                    feedback_dict = score_result['feedback'][i]
                feedback_dicts.append(feedback_dict)
                grader_ids.append(score_result['grader_id'][i])
                submission_ids.append(score_result['submission_id'])
            if join_feedback:
                feedback = "".join(feedback_items)
            else:
                feedback = feedback_items
            score = int(median(score_result['score']))
        else:
            # This is for instructor and ML grading
            feedback, rubric_score = self._format_feedback(score_result, system)
            score = score_result['score']
            rubric_scores = [rubric_score]
            grader_types = [score_result['grader_type']]
            feedback_items = [feedback]
            try:
                feedback_dict = json.loads(score_result['feedback'])
            except Exception:
                feedback_dict = score_result.get('feedback', '')
            feedback_dicts = [feedback_dict]
            grader_ids = [score_result['grader_id']]
            submission_ids = [score_result['submission_id']]

        self.submission_id = score_result['submission_id']
        self.grader_id = score_result['grader_id']

        return {
            'valid': True,
            'score': score,
            'feedback': feedback,
            'rubric_scores': rubric_scores,
            'grader_types': grader_types,
            'feedback_items': feedback_items,
            'feedback_dicts': feedback_dicts,
            'grader_ids': grader_ids,
            'submission_ids': submission_ids,
        }

    def latest_post_assessment(self, system, short_feedback=False, join_feedback=True):
        """
        Gets the latest feedback, parses, and returns
        @param short_feedback: If the long feedback is wanted or not
        @return: Returns formatted feedback
        """
        if not self.child_history:
            return ""

        feedback_dict = self._parse_score_msg(
            self.child_history[-1].get('post_assessment', ""),
            system,
            join_feedback=join_feedback
        )
        if not short_feedback:
            return feedback_dict['feedback'] if feedback_dict['valid'] else ''
        if feedback_dict['valid']:
            short_feedback = self._convert_longform_feedback_to_html(
                json.loads(self.child_history[-1].get('post_assessment', "")))
        return short_feedback if feedback_dict['valid'] else ''

    def format_feedback_with_evaluation(self, system, feedback):
        """
        Renders a given html feedback into an evaluation template
        @param feedback: HTML feedback
        @return: Rendered html
        """
        context = {'msg': feedback, 'id': "1", 'rows': 50, 'cols': 50}
        html = system.render_template('{0}/open_ended_evaluation.html'.format(self.TEMPLATE_DIR), context)
        return html

    def handle_ajax(self, dispatch, get, system):
        '''
        This is called by courseware.module_render, to handle an AJAX call.
        "get" is request.POST.

        Returns a json dictionary:
        { 'progress_changed' : True/False,
          'progress' : 'none'/'in_progress'/'done',
          <other request-specific values here > }
        '''
        handlers = {
            'save_answer': self.save_answer,
            'score_update': self.update_score,
            'save_post_assessment': self.message_post,
            'skip_post_assessment': self.skip_post_assessment,
            'check_for_score': self.check_for_score,
        }

        if dispatch not in handlers:
            # This is a dev_facing_error
            log.error("Cannot find {0} in handlers in handle_ajax function for open_ended_module.py".format(dispatch))
            # This is a dev_facing_error
            return json.dumps({'error': 'Error handling action.  Please try again.', 'success': False})

        before = self.get_progress()
        d = handlers[dispatch](get, system)
        after = self.get_progress()
        d.update({
            'progress_changed': after != before,
            'progress_status': Progress.to_js_status_str(after),
        })
        return json.dumps(d, cls=ComplexEncoder)

    def check_for_score(self, get, system):
        """
        Checks to see if a score has been received yet.
        @param get: AJAX get dictionary
        @param system: Modulesystem (needed to align with other ajax functions)
        @return: Returns the current state
        """
        state = self.child_state
        return {'state': state}

    def save_answer(self, get, system):
        """
        Saves a student answer
        @param get: AJAX get dictionary
        @param system: modulesystem
        @return: Success indicator
        """
        # Once we close the problem, we should not allow students
        # to save answers
        closed, msg = self.check_if_closed()
        if closed:
            return msg

        if self.child_state != self.INITIAL:
            return self.out_of_sync_error(get)

        # add new history element with answer and empty score and hint.
        success, get = self.append_image_to_student_answer(get)
        error_message = ""
        if success:
            success, allowed_to_submit, error_message = self.check_if_student_can_submit()
            if allowed_to_submit:
                get['student_answer'] = OpenEndedModule.sanitize_html(get['student_answer'])
                self.new_history_entry(get['student_answer'])
                self.send_to_grader(get['student_answer'], system)
                self.change_state(self.ASSESSING)
            else:
                # Error message already defined
                success = False
        else:
            # This is a student_facing_error
            error_message = "There was a problem saving the image in your submission.  Please try a different image, or try pasting a link to an image into the answer box."

        return {
            'success': success,
            'error': error_message,
            'student_response': get['student_answer']
        }

    def update_score(self, get, system):
        """
        Updates the current score via ajax.  Called by xqueue.
        Input: AJAX get dictionary, modulesystem
        Output: None
        """
        queuekey = get['queuekey']
        score_msg = get['xqueue_body']
        # TODO: Remove need for cmap
        self._update_score(score_msg, queuekey, system)

        return dict()  # No AJAX return is needed

    def get_html(self, system):
        """
        Gets the HTML for this problem and renders it
        Input: Modulesystem object
        Output: Rendered HTML
        """
        # set context variables and render template
        eta_string = None
        if self.child_state != self.INITIAL:
            latest = self.latest_answer()
            previous_answer = latest if latest is not None else self.initial_display
            post_assessment = self.latest_post_assessment(system)
            score = self.latest_score()
            correct = 'correct' if self.is_submission_correct(score) else 'incorrect'
            if self.child_state == self.ASSESSING:
                eta_string = self.get_eta()
        else:
            post_assessment = ""
            correct = ""
            previous_answer = self.initial_display

        context = {
            'prompt': self.child_prompt,
            'previous_answer': previous_answer,
            'state': self.child_state,
            'allow_reset': self._allow_reset(),
            'rows': 30,
            'cols': 80,
            'id': 'open_ended',
            'msg': post_assessment,
            'child_type': 'openended',
            'correct': correct,
            'accept_file_upload': self.accept_file_upload,
            'eta_message': eta_string,
        }
        html = system.render_template('{0}/open_ended.html'.format(self.TEMPLATE_DIR), context)
        return html


class OpenEndedDescriptor():
    """
    Module for adding open ended response questions to courses
    """
    mako_template = "widgets/html-edit.html"
    module_class = OpenEndedModule
    filename_extension = "xml"

    stores_state = True
    has_score = True

    def __init__(self, system):
        self.system = system

    @classmethod
    def definition_from_xml(cls, xml_object, system):
        """
        Pull out the open ended parameters into a dictionary.

        Returns:
        {
        'oeparam': 'some-html'
        }
        """
        for child in ['openendedparam']:
            if len(xml_object.xpath(child)) != 1:
                # This is a staff_facing_error
                raise ValueError(
                    "Open Ended definition must include exactly one '{0}' tag. Contact the learning sciences group for assistance.".format(
                        child))

        def parse(k):
            """Assumes that xml_object has child k"""
            return xml_object.xpath(k)[0]

        return {
            'oeparam': parse('openendedparam')
        }

    def definition_to_xml(self, resource_fs):
        '''Return an xml element representing this definition.'''
        elt = etree.Element('openended')

        def add_child(k):
            child_str = '<{tag}>{body}</{tag}>'.format(tag=k, body=self.definition[k])
            child_node = etree.fromstring(child_str)
            elt.append(child_node)

        for child in ['openendedparam']:
            add_child(child)

        return elt<|MERGE_RESOLUTION|>--- conflicted
+++ resolved
@@ -158,19 +158,12 @@
             feedback = str(survey_responses['feedback'].encode('ascii', 'ignore'))
             score = int(survey_responses['score'])
         except:
-<<<<<<< HEAD
             # This is a dev_facing_error
-            error_message = ("Could not parse submission id, grader id, "
-                             "or feedback from message_post ajax call.  Here is the message data: {0}".format(
-                survey_responses))
-=======
-            #This is a dev_facing_error
             error_message = (
                 "Could not parse submission id, grader id, "
                 "or feedback from message_post ajax call.  "
                 "Here is the message data: {0}".format(survey_responses)
             )
->>>>>>> f0bd73b2
             log.exception(error_message)
             # This is a student_facing_error
             return {'success': False, 'msg': "There was an error saving your feedback.  Please contact course staff."}
@@ -236,18 +229,15 @@
                                                  anonymous_student_id +
                                                  str(len(self.child_history)))
 
-        xheader = xqueue_interface.make_xheader(
-            lms_callback_url=system.xqueue['construct_callback'](),
-            lms_key=queuekey,
-            queue_name=self.queue_name
-        )
+        xheader = xqueue_interface.make_xheader(lms_callback_url=system.xqueue['construct_callback'](),
+                                                lms_key=queuekey,
+                                                queue_name=self.queue_name)
 
         contents = self.payload.copy()
 
         # Metadata related to the student submission revealed to the external grader
-        student_info = {
-            'anonymous_student_id': anonymous_student_id,
-            'submission_time': qtime,
+        student_info = {'anonymous_student_id': anonymous_student_id,
+                        'submission_time': qtime,
         }
 
         # Update contents with student response and student info
@@ -258,16 +248,12 @@
         })
 
         # Submit request. When successful, 'msg' is the prior length of the queue
-        qinterface.send_to_queue(
-            header=xheader,
-            body=json.dumps(contents)
-        )
+        (error, msg) = qinterface.send_to_queue(header=xheader,
+                                                body=json.dumps(contents))
 
         # State associated with the queueing request
-        queuestate = {
-            'key': queuekey,
-            'time': qtime,
-        }
+        queuestate = {'key': queuekey,
+                      'time': qtime, }
         return True
 
     def _update_score(self, score_msg, queuekey, system):
@@ -321,13 +307,6 @@
 
         # We want to display available feedback in a particular order.
         # This dictionary specifies which goes first--lower first.
-<<<<<<< HEAD
-        priorities = {  # These go at the start of the feedback
-                      'spelling': 0,
-                      'grammar': 1,
-                      # needs to be after all the other feedback
-                      'markup_text': 3}
-=======
         priorities = {
             # These go at the start of the feedback
             'spelling': 0,
@@ -335,7 +314,6 @@
             # needs to be after all the other feedback
             'markup_text': 3
         }
->>>>>>> f0bd73b2
         do_not_render = ['topicality', 'prompt-overlap']
 
         default_priority = 2
@@ -422,7 +400,7 @@
         rubric_feedback = ""
         feedback = self._convert_longform_feedback_to_html(response_items)
         rubric_scores = []
-        if response_items['rubric_scores_complete'] is True:
+        if response_items['rubric_scores_complete'] == True:
             rubric_renderer = CombinedOpenEndedRubric(system, True)
             rubric_dict = rubric_renderer.render_rubric(response_items['rubric_xml'])
             success = rubric_dict['success']
@@ -430,10 +408,8 @@
             rubric_scores = rubric_dict['rubric_scores']
 
         if not response_items['success']:
-            return system.render_template(
-                "{0}/open_ended_error.html".format(self.TEMPLATE_DIR),
-                {'errors': feedback}
-            )
+            return system.render_template("{0}/open_ended_error.html".format(self.TEMPLATE_DIR),
+                                          {'errors': feedback})
 
         feedback_template = system.render_template("{0}/open_ended_feedback.html".format(self.TEMPLATE_DIR), {
             'grader_type': response_items['grader_type'],
@@ -527,8 +503,8 @@
                 grader_types.append(score_result['grader_type'])
                 try:
                     feedback_dict = json.loads(score_result['feedback'][i])
-                except Exception:
-                    feedback_dict = score_result['feedback'][i]
+                except:
+                    pass
                 feedback_dicts.append(feedback_dict)
                 grader_ids.append(score_result['grader_id'][i])
                 submission_ids.append(score_result['submission_id'])
@@ -546,8 +522,8 @@
             feedback_items = [feedback]
             try:
                 feedback_dict = json.loads(score_result['feedback'])
-            except Exception:
-                feedback_dict = score_result.get('feedback', '')
+            except:
+                pass
             feedback_dicts = [feedback_dict]
             grader_ids = [score_result['grader_id']]
             submission_ids = [score_result['submission_id']]
@@ -576,11 +552,8 @@
         if not self.child_history:
             return ""
 
-        feedback_dict = self._parse_score_msg(
-            self.child_history[-1].get('post_assessment', ""),
-            system,
-            join_feedback=join_feedback
-        )
+        feedback_dict = self._parse_score_msg(self.child_history[-1].get('post_assessment', ""), system,
+                                              join_feedback=join_feedback)
         if not short_feedback:
             return feedback_dict['feedback'] if feedback_dict['valid'] else ''
         if feedback_dict['valid']:
@@ -767,9 +740,8 @@
             """Assumes that xml_object has child k"""
             return xml_object.xpath(k)[0]
 
-        return {
-            'oeparam': parse('openendedparam')
-        }
+        return {'oeparam': parse('openendedparam')}
+
 
     def definition_to_xml(self, resource_fs):
         '''Return an xml element representing this definition.'''
